from __future__ import absolute_import
from typing import Type  # noqa: F401

from eth_hash.auto import keccak

from evm import constants
from evm.db.account import (
    AccountDB,
)
from evm.exceptions import (
    ContractCreationCollision,
    ValidationError,
)
from evm.vm.message import (
    Message,
)
from evm.vm.state import (
    BaseState,
    BaseTransactionExecutor,
)

from evm.utils.address import (
    generate_contract_address,
)
from evm.utils.hexadecimal import (
    encode_hex,
)

from .computation import FrontierComputation
from .constants import REFUND_SELFDESTRUCT
from .transaction_context import (  # noqa: F401
    BaseTransactionContext,
    FrontierTransactionContext
)
from .validation import validate_frontier_transaction


class FrontierTransactionExecutor(BaseTransactionExecutor):

    def validate_transaction(self, transaction):

        # Validate the transaction

        if transaction.intrinsic_gas > transaction.gas:
            raise ValidationError("Insufficient gas")

        transaction.validate()
        self.vm_state.validate_transaction(transaction)

        return transaction

    def build_evm_message(self, transaction):

        transaction_context = self.get_transaction_context(transaction)
        gas_fee = transaction.gas * transaction_context.gas_price

        # Buy Gas
        self.vm_state.account_db.delta_balance(transaction.sender, -1 * gas_fee)

        # Increment Nonce
        self.vm_state.account_db.increment_nonce(transaction.sender)

        # Setup VM Message
        message_gas = transaction.gas - transaction.intrinsic_gas

        if transaction.to == constants.CREATE_CONTRACT_ADDRESS:
            contract_address = generate_contract_address(
                transaction.sender,
                self.vm_state.account_db.get_nonce(transaction.sender) - 1,
            )
            data = b''
            code = transaction.data
        else:
            contract_address = None
            data = transaction.data
            code = self.vm_state.account_db.get_code(transaction.to)

        self.vm_state.logger.debug(
            (
                "TRANSACTION: sender: %s | to: %s | value: %s | gas: %s | "
                "gas-price: %s | s: %s | r: %s | v: %s | data-hash: %s"
            ),
            encode_hex(transaction.sender),
            encode_hex(transaction.to),
            transaction.value,
            transaction.gas,
            transaction.gas_price,
            transaction.s,
            transaction.r,
            transaction.v,
            encode_hex(keccak(transaction.data)),
        )

        message = Message(
            gas=message_gas,
            to=transaction.to,
            sender=transaction.sender,
            value=transaction.value,
            data=data,
            code=code,
            create_address=contract_address,
        )
        return message

    def build_computation(self, message, transaction):
        """Apply the message to the VM."""
        transaction_context = self.get_transaction_context(transaction)
        if message.is_create:
            is_collision = self.vm_state.account_db.account_has_code_or_nonce(
                message.storage_address
            )

            if is_collision:
                # The address of the newly created contract has *somehow* collided
                # with an existing contract address.
                computation = self.vm_state.get_computation(message, transaction_context)
                computation._error = ContractCreationCollision(
                    "Address collision while creating contract: {0}".format(
                        encode_hex(message.storage_address),
                    )
                )
                self.vm_state.logger.debug(
                    "Address collision while creating contract: %s",
                    encode_hex(message.storage_address),
                )
            else:
                computation = self.vm_state.get_computation(
                    message,
                    transaction_context,
                ).apply_create_message()
        else:
            computation = self.vm_state.get_computation(
                message,
                transaction_context).apply_message()

        return computation

    def finalize_computation(self, transaction, computation):
        # Self Destruct Refunds
        num_deletions = len(computation.get_accounts_for_deletion())
        if num_deletions:
            computation.refund_gas(REFUND_SELFDESTRUCT * num_deletions)

        # Gas Refunds
        gas_remaining = computation.get_gas_remaining()
        gas_refunded = computation.get_gas_refund()
        gas_used = transaction.gas - gas_remaining
        gas_refund = min(gas_refunded, gas_used // 2)
        gas_refund_amount = (gas_refund + gas_remaining) * transaction.gas_price

        if gas_refund_amount:
            self.vm_state.logger.debug(
                'TRANSACTION REFUND: %s -> %s',
                gas_refund_amount,
                encode_hex(computation.msg.sender),
            )

            self.vm_state.account_db.delta_balance(computation.msg.sender, gas_refund_amount)

        # Miner Fees
        transaction_fee = \
            (transaction.gas - gas_remaining - gas_refund) * transaction.gas_price
        self.vm_state.logger.debug(
            'TRANSACTION FEE: %s -> %s',
            transaction_fee,
            encode_hex(self.vm_state.coinbase),
        )
        self.vm_state.account_db.delta_balance(self.vm_state.coinbase, transaction_fee)

        # Process Self Destructs
        for account, beneficiary in computation.get_accounts_for_deletion():
            # TODO: need to figure out how we prevent multiple selfdestructs from
            # the same account and if this is the right place to put this.
            self.vm_state.logger.debug('DELETING ACCOUNT: %s', encode_hex(account))

            # TODO: this balance setting is likely superflous and can be
            # removed since `delete_account` does this.
            self.vm_state.account_db.set_balance(account, 0)
            self.vm_state.account_db.delete_account(account)

        return computation


<<<<<<< HEAD
class FrontierState(BaseState):
    block_class = FrontierBlock
=======
class FrontierState(BaseState, FrontierTransactionExecutor):
>>>>>>> 9f7415a5
    computation_class = FrontierComputation
    transaction_context_class = FrontierTransactionContext  # type: Type[BaseTransactionContext]
    account_db_class = AccountDB  # Type[BaseAccountDB]
    transaction_executor = FrontierTransactionExecutor  # Type[BaseTransactionExecutor]

    def validate_transaction(self, transaction):
<<<<<<< HEAD
        validate_frontier_transaction(self, transaction)

    @staticmethod
    def get_block_reward():
        return BLOCK_REWARD

    @staticmethod
    def get_uncle_reward(block_number, uncle):
        return BLOCK_REWARD * (
            UNCLE_DEPTH_PENALTY_FACTOR + uncle.block_number - block_number
        ) // UNCLE_DEPTH_PENALTY_FACTOR

    @classmethod
    def get_nephew_reward(cls):
        return cls.get_block_reward() // 32

    def execute_transaction(self, transaction):
        executor = self.get_transaction_executor()
        return executor(transaction)
=======
        validate_frontier_transaction(self.account_db, transaction)
>>>>>>> 9f7415a5
<|MERGE_RESOLUTION|>--- conflicted
+++ resolved
@@ -181,38 +181,16 @@
         return computation
 
 
-<<<<<<< HEAD
+
 class FrontierState(BaseState):
-    block_class = FrontierBlock
-=======
-class FrontierState(BaseState, FrontierTransactionExecutor):
->>>>>>> 9f7415a5
     computation_class = FrontierComputation
     transaction_context_class = FrontierTransactionContext  # type: Type[BaseTransactionContext]
     account_db_class = AccountDB  # Type[BaseAccountDB]
     transaction_executor = FrontierTransactionExecutor  # Type[BaseTransactionExecutor]
 
     def validate_transaction(self, transaction):
-<<<<<<< HEAD
-        validate_frontier_transaction(self, transaction)
-
-    @staticmethod
-    def get_block_reward():
-        return BLOCK_REWARD
-
-    @staticmethod
-    def get_uncle_reward(block_number, uncle):
-        return BLOCK_REWARD * (
-            UNCLE_DEPTH_PENALTY_FACTOR + uncle.block_number - block_number
-        ) // UNCLE_DEPTH_PENALTY_FACTOR
-
-    @classmethod
-    def get_nephew_reward(cls):
-        return cls.get_block_reward() // 32
+        validate_frontier_transaction(self.account_db, transaction)
 
     def execute_transaction(self, transaction):
         executor = self.get_transaction_executor()
-        return executor(transaction)
-=======
-        validate_frontier_transaction(self.account_db, transaction)
->>>>>>> 9f7415a5
+        return executor(transaction)